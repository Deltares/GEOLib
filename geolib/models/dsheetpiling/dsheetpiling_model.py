--- conflicted
+++ resolved
@@ -121,11 +121,7 @@
 
     @property
     def model(self) -> ModelType:
-<<<<<<< HEAD
         return ModelType.SHEET_PILING
-=======
-        return ModelType.WALL
->>>>>>> fe96b36a
 
 
 class DSheetPilingModel(BaseModel):
