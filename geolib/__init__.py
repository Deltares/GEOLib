"""
GEOLib Library
"""

<<<<<<< HEAD
__version__ = "2.0.0"
=======
__version__ = "2.2.0"
>>>>>>> 0723aa5f

from . import utils
from .models import *<|MERGE_RESOLUTION|>--- conflicted
+++ resolved
@@ -2,11 +2,7 @@
 GEOLib Library
 """
 
-<<<<<<< HEAD
-__version__ = "2.0.0"
-=======
 __version__ = "2.2.0"
->>>>>>> 0723aa5f
 
 from . import utils
 from .models import *