--- conflicted
+++ resolved
@@ -22,11 +22,8 @@
 jinja2 = "^3.1.2"
 httpx = {version = "^0.24.0", optional = true}
 starlette = "^0.26.1"
-<<<<<<< HEAD
 shapely = "^2.0.1"
-=======
 python-dotenv = "^1.0.0"
->>>>>>> c0a3a61f
 
 [tool.poetry.group.dev.dependencies]
 teamcity-messages = "^1.32"
