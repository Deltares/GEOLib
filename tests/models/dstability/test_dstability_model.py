import os
import pathlib
import shutil
from io import BytesIO
from pathlib import Path

import pytest
from teamcity import is_running_under_teamcity

from geolib.geometry.one import Point
from geolib.models import BaseModel, BaseModelStructure
from geolib.models.dstability import DStabilityModel
from geolib.models.dstability.analysis import (
    DStabilityBishopAnalysisMethod,
    DStabilityBishopBruteForceAnalysisMethod,
    DStabilityCircle,
    DStabilitySearchArea,
    DStabilitySearchGrid,
    DStabilitySpencerAnalysisMethod,
    DStabilitySpencerGeneticAnalysisMethod,
    DStabilityUpliftVanAnalysisMethod,
    DStabilityUpliftVanParticleSwarmAnalysisMethod,
)
from geolib.models.dstability.dstability_model import DStabilityModel
from geolib.models.dstability.internal import (
    AnalysisTypeEnum,
    CalculationTypeEnum,
    DStabilityStructure,
    PersistableStochasticParameter,
)
from geolib.models.dstability.loads import Consolidation, LineLoad, UniformLoad
from geolib.models.dstability.reinforcements import ForbiddenLine, Geotextile, Nail
from geolib.models.dstability.states import (
    DStabilityStateLinePoint,
    DStabilityStatePoint,
    DStabilityStress,
)
from geolib.soils import ShearStrengthModelTypePhreaticLevel, Soil, SuTablePoint
from tests.utils import TestUtils, only_teamcity


class TestDStabilityModel:
    @pytest.mark.unittest
    def test_instantiate_stability_model(self):
        assert isinstance(DStabilityModel(filename=None), BaseModel), (
            "" + "DStabilityModel does not instantiate BaseModel"
        )

    def test_intialized_model_can_be_serialized(self):
        """Internal datastructure should be serializable from a intialized model"""
        # 1. setup test
        output_test_folder = Path(TestUtils.get_output_test_data_dir("dstability"))
        filename = "serialized_from_intialized_model.stix"
        output_test_file = output_test_folder / filename

        # 2. Verify initial expectations
        model = DStabilityModel()
        assert isinstance(model, DStabilityModel)

        # 3. Run test.
        model.serialize(output_test_file)

        assert output_test_file.is_file()

    def test_intialized_model_can_be_serialized_bytesio(self):
        """Internal datastructure should be serializable from a intialized model"""
        # 1. setup test
        output_test_file = BytesIO()

        # 2. Verify initial expectations
        model = DStabilityModel()
        assert isinstance(model, DStabilityModel)

        # 3. Run test.
        model.serialize(output_test_file)

        assert isinstance(output_test_file, BytesIO)

    @pytest.mark.systemtest
    @pytest.mark.parametrize(
        "filepath",
        [
            pytest.param("dstability/example_1", id="Input Structure"),
            pytest.param(
                "dstability/example_1/Tutorial.stix", id="Input Structure for zip"
            ),
            pytest.param("dstability/Tutorial_v20_2_1", id="Tutorial DStability 20.2.1"),
        ],
    )
    def test_given_datadir_when_parse_then_datastructure_of_expected_type(
        self, filepath: str
    ):
        # 1. Set up test data.
        test_input_filepath = Path(TestUtils.get_local_test_data_dir(filepath))
        dstability_model = DStabilityModel(filename=None)

        # 2. Verify initial expectations.
        assert os.path.exists(test_input_filepath)
        assert dstability_model is not None

        # 3. Run test.
        dstability_model.parse(test_input_filepath)

        # 4. Verify final expectations.
        assert dstability_model.is_valid
        assert isinstance(dstability_model.datastructure, DStabilityStructure)

    @pytest.mark.systemtest
    @pytest.mark.parametrize(
        "dir_path",
        [
            pytest.param("dstability/example_1", id="Input Structure"),
            pytest.param("dstability/Tutorial_v20_2_1", id="Tutorial DStability 20.2.1"),
        ],
    )
    def test_given_data_when_parseandserialize_then_doesnotraise(self, dir_path: str):
        # 1. Set up test data.
        test_input_filepath = Path(TestUtils.get_local_test_data_dir(dir_path))
        dstability_model = DStabilityModel(filename=None)
        test_output_filepath = Path(
            TestUtils.get_output_test_data_dir("dstability/parseandserialize")
        )

        # 2. Verify initial expectations.
        assert os.path.exists(test_input_filepath)
        if len(os.listdir(test_output_filepath)) > 0:
            shutil.rmtree(test_output_filepath)
            os.mkdir(test_output_filepath)
        assert dstability_model is not None

        # 3. Run test.
        dstability_model.parse(test_input_filepath)
        dstability_model.serialize(test_output_filepath)

        # 4. Verify final expectations.
        assert dstability_model.is_valid
        assert len(os.listdir(test_output_filepath)) > 0, (
            "" + "No data was generated while serializing."
        )

    @pytest.mark.systemtest
    @pytest.mark.skipif(
        not is_running_under_teamcity(), reason="Console test only installed on TC."
    )
    @pytest.mark.parametrize(
        "dir_path",
        [
            pytest.param("dstability/example_1", id="Input Structure"),
            pytest.param("dstability/Tutorial_v20_2_1", id="Tutorial DStability 20.2.1"),
            pytest.param(
                "dstability/Tutorial_v2022_1_1", id="Tutorial DStability 2022.01"
            ),
            pytest.param("dstability/ResultExample", id="Result Example"),
            pytest.param("dstability/EmptyFile", id="Empty File"),
        ],
    )
    def test_execute_model_successfully(self, dir_path: str):
        # 1. Set up test data.
        dm = DStabilityModel()
        test_filepath = Path(TestUtils.get_local_test_data_dir(dir_path))
        dm.parse(test_filepath)

        test_output_filepath = (
            Path(TestUtils.get_output_test_data_dir("dstability")) / "test.stix"
        )
        dm.serialize(test_output_filepath)

        # 2. Verify initial expectations.
        assert os.path.exists(test_output_filepath)

        # 3. Run test.
        dm.filename = test_output_filepath
        model = dm.execute()

        # 3. Verify model output has been parsed
        assert model

    @pytest.mark.unittest
    def test_execute_console_without_filename_raises_exception(self):
        # 1. Set up test data.
        dm = DStabilityModel()

        # 2. Run test
        with pytest.raises(Exception):
            assert dm.execute()

    @pytest.mark.unittest
    def test_execute_console_with_bytesio_raises_exception(self):
        # 1. Set up test data.
        dm = DStabilityModel()

        output_file = BytesIO()
        dm.serialize(output_file)

        # 2. Run test
        with pytest.raises(Exception):
            assert dm.execute()

    @pytest.mark.integrationtest
    def test_add_default_stage(self):
        # Setup
        dm = DStabilityModel()
        dm.add_layer(
            [
                Point(x=-50, z=-10),
                Point(x=50, z=-10),
                Point(x=50, z=-20),
                Point(x=-50, z=-20),
            ],
            "Sand",
        )

        # Test
        new_stage_id = dm.add_stage("new stage", "")

        # Assert new stage has default (empty geometry)
        assert new_stage_id == 1
        assert len(dm.stages) == 2
        assert len(dm.datastructure.geometries[-1].Layers) == 0

    @pytest.mark.integrationtest
    def test_copy_stage(self):
        # Setup
        dm = DStabilityModel()
        dm.add_layer(
            [
                Point(x=-50, z=-10),
                Point(x=50, z=-10),
                Point(x=50, z=-20),
                Point(x=-50, z=-20),
            ],
            "Sand",
        )

        # Test
        new_stage_id = dm.copy_stage("new stage", "")

        # Assert new stage has default (empty geometry)
        assert new_stage_id == 1
        assert len(dm.stages) == 2
        assert len(dm.datastructure.geometries[-1].Layers) == 1

    @pytest.mark.unittest
    def test_gen_unique_id(self):
        """This test will fail when we've added new default
        ids to the internal datastructure. Please update accordingly."""
        max_id_after_initialization_of_dstability_structure = 21
        dm = DStabilityModel()

        assert dm.datastructure.waternets[0].Id == "14"
        new_id = dm.datastructure.get_unique_id()
        assert new_id == max_id_after_initialization_of_dstability_structure

    @pytest.mark.acceptance
    @only_teamcity
    def test_generate_simple_model(self):

        dm = DStabilityModel()

        layer_1 = [
            Point(x=-50, z=-10),
            Point(x=50, z=-10),
            Point(x=50, z=-20),
            Point(x=-50, z=-20),
        ]
        layer_2 = [
            Point(x=-50, z=-5),
            Point(x=50, z=-5),
            Point(x=50, z=-10),
            Point(x=-50, z=-10),
        ]
        layer_3 = [
            Point(x=-50, z=0),
            Point(x=50, z=0),
            Point(x=50, z=-5),
            Point(x=-50, z=-5),
        ]
        embankment = [
            Point(x=-10, z=0),
            Point(x=0, z=2),
            Point(x=10, z=2),
            Point(x=30, z=0),
        ]

        layers_and_soils = [
            (layer_1, "Sand"),
            (layer_2, "H_Ro_z&k"),
            (layer_3, "H_Rk_k_shallow"),
            (embankment, "H_Aa_ht_old"),
        ]

        layer_ids = [dm.add_layer(points, soil) for points, soil in layers_and_soils]
        for layer_id in layer_ids:
            # Has to be done in separate loop since all layers first need to be defined.
            dm.add_soil_layer_consolidations(soil_layer_id=layer_id)

        assert len(dm.datastructure.loads[0].LayerLoads) == 4
        assert dm.is_valid

        # Serialize model to input file.
        path = Path(TestUtils.get_output_test_data_dir("dstability"), "test.stix")
        dm.serialize(path)

        # Check for successful execution
        dm.execute()
        assert dm.datastructure

    @pytest.mark.systemtest
    def test_get_stabfactor(self):
        test_filepath = Path(
            TestUtils.get_local_test_data_dir("dstability/test_dstab_full.stix")
        )
        dm = DStabilityModel()
        dm.parse(test_filepath)
        assert pytest.approx(dm.output.FactorOfSafety, rel=1e-3) == 0.723

    def test_get_slipeplane(self):
        test_filepath = Path(
            TestUtils.get_local_test_data_dir("dstability/test_dstab_full.stix")
        )
        dm = DStabilityModel()
        dm.parse(test_filepath)
        assert len(dm.output.SlipPlane) == 5

    @pytest.mark.acceptance
    @only_teamcity
    def test_generate_model_from_scratch(self):

        dm = DStabilityModel()

        bishop_analysis_method = DStabilityBishopAnalysisMethod(
            circle=DStabilityCircle(center=Point(x=20, z=3), radius=15)
        )
        dm.set_model(bishop_analysis_method)

        assert (
            dm.datastructure.calculationsettings[0].CalculationType
            == CalculationTypeEnum.DETERMINISTIC
        )
        assert (
            dm.datastructure.calculationsettings[0].AnalysisType
            == AnalysisTypeEnum.BISHOP
        )

        # add soil
        soil_peat_id = Soil()
        soil_peat_id.name = "Peat (weak)"
        soil_peat_id.code = "HV"
        soil_peat_id.soil_weight_parameters.unsaturated_weight.mean = 10.2
        soil_peat_id.soil_weight_parameters.saturated_weight.mean = 10.2
        soil_peat_id.mohr_coulomb_parameters.friction_angle.mean = 15
        soil_peat_id.mohr_coulomb_parameters.cohesion.mean = 0.5
        soil_peat_id = dm.add_soil(soil_peat_id)

        # add layers
        layer_1 = [
            Point(x=-50, z=-10),
            Point(x=50, z=-10),
            Point(x=50, z=-20),
            Point(x=-50, z=-20),
        ]

        layer_2 = [
            Point(x=-50, z=-5),
            Point(x=50, z=-5),
            Point(x=50, z=-10),
            Point(x=-50, z=-10),
        ]

        layer_3 = [
            Point(x=-50, z=0),
            Point(x=-10, z=0),
            Point(x=30, z=0),
            Point(x=50, z=0),
            Point(x=50, z=-5),
            Point(x=-50, z=-5),
        ]

        embankment = [
            Point(x=-10, z=0),
            Point(x=0, z=2),
            Point(x=10, z=2),
            Point(x=30, z=0),
        ]

        layers_and_soils = [
            (layer_1, "Sand"),
            (layer_2, "H_Ro_z&k"),
            (layer_3, "HV"),
            (embankment, "H_Aa_ht_old"),
        ]

        layer_ids = []

        for layer, soil in layers_and_soils:
            layer_id = dm.add_layer(layer, soil)
            layer_ids.append(layer_id)

        outputdir = Path(TestUtils.get_output_test_data_dir("dstability/acceptancetest/"))
        path = outputdir / "test_layers.stix"
        dm.serialize(path)

        # add phreatic line
        phreatic_line_id = dm.add_head_line(
            points=[
                Point(x=-50, z=1.0),
                Point(x=0, z=1),
                Point(x=30, z=-1),
                Point(x=50, z=-1),
            ],
            label="Phreatic Line",
            is_phreatic_line=True,
        )

        path = outputdir / "test_phreatic_line.stix"
        dm.serialize(path)

        # add headline for deep sand
        sand_head_line_id = dm.add_head_line(
            points=[Point(x=-50, z=5.0), Point(x=50, z=5.0)],
            label="Hydraulic head in sandlayer",
        )

        dm.add_reference_line(
            points=[Point(x=-50, z=-3), Point(x=50, z=-3)],
            bottom_headline_id=phreatic_line_id,
            top_head_line_id=phreatic_line_id,
        )

        dm.add_reference_line(
            points=[Point(x=-50, z=-10), Point(x=50, z=-10)],
            bottom_headline_id=sand_head_line_id,
            top_head_line_id=sand_head_line_id,
        )

        path = outputdir / "test_reference_line.stix"
        dm.serialize(path)

        # change some parameters
        dm.edit_soil("HV", cohesion=2.0, friction_angle=17.5)
        path = outputdir / "test_edited_soil.stix"
        dm.serialize(path)

        #  add uniform load
        dm.add_load(
            UniformLoad(
                label="trafficload",
                start=6.5,
                end=9.0,
                magnitude=13,
                angle_of_distribution=45,
            )
        )
        path = outputdir / "test_uniformload.stix"
        dm.serialize(path)

        # add line load
        dm.add_load(
            LineLoad(
                location=Point(x=2.0, z=2.0),
                angle=0.0,
                magnitude=10.0,
                angle_of_distribution=45.0,
            )
        )
        path = outputdir / "test_lineload.stix"
        dm.serialize(path)

        # create reinforcements NAIL
        dm.add_reinforcement(
            Nail(
                location=Point(x=20.0, z=1.0),
                direction=15.0,
                horizontal_spacing=1.0,
                length=3.0,
                grout_diameter=0.1,
                max_pull_force=10.0,
                plastic_moment=5.0,
                bending_stiffness=100.0,
            )
        )
        path = outputdir / "test_nail.stix"
        dm.serialize(path)

        # create reinforcements GEOTEXTILE
        dm.add_reinforcement(
            Geotextile(
                start=Point(x=20.0, z=0.0),
                end=Point(x=30.0, z=0.0),
                effective_tensile_strength=10.0,
                reduction_area=0.5,
            )
        )
        path = outputdir / "test_geotextile.stix"
        dm.serialize(path)

        # create reinforcements FORBIDDEN LINE
        dm.add_reinforcement(
            ForbiddenLine(start=Point(x=30.0, z=0.0), end=Point(x=30.0, z=-4.0))
        )
        path = outputdir / "test_forbidden_line.stix"
        dm.serialize(path)

        # add bishop brute force
        dm.set_model(
            DStabilityBishopBruteForceAnalysisMethod(
                search_grid=DStabilitySearchGrid(
                    bottom_left=Point(x=15, z=2),
                    number_of_points_in_x=10,
                    number_of_points_in_z=10,
                    space=0.5,
                ),
                bottom_tangent_line_z=-6.0,
                number_of_tangent_lines=5,
                space_tangent_lines=0.5,
            )
        )
        path = outputdir / "test_bishop_brute_force.stix"
        dm.serialize(path)

        # add spencer
        dm.set_model(
            DStabilitySpencerAnalysisMethod(
                slipplane=[
                    Point(x=7, z=2.0),
                    Point(x=15, z=-3),
                    Point(x=30, z=-4.5),
                    Point(x=40, z=0.0),
                ]
            )
        )
        path = outputdir / "test_spencer.stix"
        dm.serialize(path)

        # add spencer genetic
        dm.set_model(
            DStabilitySpencerGeneticAnalysisMethod(
                slip_plane_a=[
                    Point(x=10, z=2.0),
                    Point(x=15, z=0),
                    Point(x=30, z=-4),
                    Point(x=35, z=0.0),
                ],
                slip_plane_b=[
                    Point(x=5, z=2.0),
                    Point(x=15, z=-3),
                    Point(x=30, z=-6),
                    Point(x=40, z=0.0),
                ],
            )
        )
        path = outputdir / "test_spencer_genetic.stix"
        dm.serialize(path)

        # uplift
        dm.set_model(
            DStabilityUpliftVanAnalysisMethod(
                first_circle=DStabilityCircle(center=Point(x=5, z=5), radius=9.5),
                second_circle_center=Point(x=40, z=2),
            )
        )
        path = outputdir / "test_uplift.stix"
        dm.serialize(path)

        # uplift particle swarm
        dm.set_model(
            DStabilityUpliftVanParticleSwarmAnalysisMethod(
                search_area_a=DStabilitySearchArea(
                    height=5.0, top_left=Point(x=0.0, z=10.0), width=5.0
                ),
                search_area_b=DStabilitySearchArea(
                    height=5.0, top_left=Point(x=35.0, z=5.0), width=5.0
                ),
                tangent_area_height=2.0,
                tangent_area_top_z=-4.5,
            )
        )
        path = outputdir / "test_uplift_particle_swarm.stix"
        dm.serialize(path)

        # state point
        id_state_one = dm.add_state_point(
            DStabilityStatePoint(
                layer_id=layer_ids[2],  # HV layer
                point=Point(x=0, z=-2.5),
                is_probabilistic=True,
                stress=DStabilityStress(
                    pop=10.0,
                    stochastic_parameter=PersistableStochasticParameter(
                        IsProbabilistic=True, Mean=43, StandardDeviation=10
                    ),
                ),
            )
        )
        id_state_two = dm.add_state_point(
            DStabilityStatePoint(
                layer_id=layer_ids[0],  # Sand layer
                point=Point(x=0, z=-15),
                stress=DStabilityStress(pop=10.0),
            )
        )
<<<<<<< HEAD
        id_state_two = dm.add_state_point(
            DStabilityStatePoint(
                layer_id=layer_ids[0],  # Sand layer
                point=Point(x=0, z=-15),
                stress=DStabilityStress(pop=10.0),
            )
        )
=======
>>>>>>> d5b1656e

        path = outputdir / "test_state_point.stix"
        dm.serialize(path)

        # state line
        dm.add_state_line(
            points=[Point(x=-50, z=-2), Point(x=50, z=-2)],
            state_points=[
                DStabilityStateLinePoint(
                    above=DStabilityStress(pop=5), below=DStabilityStress(pop=10), x=20
                )
            ],
        )

        path = outputdir / "test_state_line.stix"
        dm.serialize(path)

        # State correlation
        dm.add_state_correlation([id_state_one, id_state_two])
        path = outputdir / "test_state_correlation.stix"
        dm.serialize(path)

        # Soil correlation
        soil_id_one = dm.soils.get_soil("H_Ro_z&k").id
        soil_id_two = dm.soils.get_soil("Sand").id

        dm.add_soil_correlation([soil_id_one, soil_id_two])
        path = outputdir / "test_soil_correlation.stix"
        dm.serialize(path)

        # 3. Verify model output has been parsed
        # model = dm.execute()
        # assert model

    @pytest.mark.integrationtest
    def test_su_table_version_parsing(self):
        # initialize model
        dm = DStabilityModel()
        # stix input file path
        test_filepath = Path(TestUtils.get_local_test_data_dir("dstability/Example.stix"))
        # stix output file path
        test_output_filepath = Path(
            TestUtils.get_output_test_data_dir("dstability/Tutorial_serialized_new.stix")
        )
        # parse existing files
        dm.parse(test_filepath)
        # test that the file was read correctly
        soil_su_table = dm.input.soils.get_soil("H_Aa_ht_old")
        assert soil_su_table.shear_strength_model_below_phreatic_level.value == "SuTable"
        assert (
            soil_su_table.shear_strength_model_above_phreatic_level.value
            == "Mohr_Coulomb"
        )
        assert soil_su_table.undrained_parameters.su_table

    @pytest.mark.integrationtest
    def test_su_table_version_input(self):
        # initialize model
        dm = DStabilityModel()
        # stix input file path
        test_filepath = Path(TestUtils.get_local_test_data_dir("dstability/Example.stix"))
        # stix output file path
        test_output_filepath = Path(
            TestUtils.get_output_test_data_dir("dstability/Tutorial_serialized_new.stix")
        )
        # parse existing files
        dm.parse(test_filepath)
        # change waterlevels
        # add su table values for soil
        # add soil
        soil = Soil()
        soil.name = "Soil test"
        soil.code = "su soil"
        soil.soil_weight_parameters.saturated_weight.mean = 10.2
        soil.soil_weight_parameters.unsaturated_weight.mean = 10.2
        soil.undrained_parameters.strength_increase_exponent = 1.1
        soil.undrained_parameters.su_table = [
            SuTablePoint(su=0, stress=0),
            SuTablePoint(su=100, stress=200),
            SuTablePoint(su=200, stress=300),
        ]
        soil.shear_strength_model_below_phreatic_level = (
            ShearStrengthModelTypePhreaticLevel.SUTABLE
        )
        new_layer = [
            Point(x=66, z=0),
            Point(x=89.95, z=-0.06),
            Point(x=90, z=-8.7),
            Point(x=88.6, z=-5.9),
            Point(x=85.9, z=-4.7),
            Point(x=83.6, z=-3.6),
            Point(x=81, z=-3),
            Point(x=79.2, z=-2),
            Point(x=77.1, z=-1.7),
            Point(x=74.2, z=-1),
            Point(x=71, z=-0.4),
        ]
        soil_undrained_id = dm.add_soil(soil)
        layer_id = dm.add_layer(points=new_layer, soil_code=soil.code)

        # output changed file
        dm.serialize(test_output_filepath)
        # test that the file was written correctly
        soil_su_table = dm.input.soils.get_soil("su soil")
        assert soil_su_table.shear_strength_model_below_phreatic_level.value == "SuTable"
        assert (
            soil_su_table.shear_strength_model_above_phreatic_level.value
            == "Mohr_Coulomb"
        )
        assert (
            soil_su_table.undrained_parameters.su_table
            == soil.undrained_parameters.su_table
        )<|MERGE_RESOLUTION|>--- conflicted
+++ resolved
@@ -599,16 +599,6 @@
                 stress=DStabilityStress(pop=10.0),
             )
         )
-<<<<<<< HEAD
-        id_state_two = dm.add_state_point(
-            DStabilityStatePoint(
-                layer_id=layer_ids[0],  # Sand layer
-                point=Point(x=0, z=-15),
-                stress=DStabilityStress(pop=10.0),
-            )
-        )
-=======
->>>>>>> d5b1656e
 
         path = outputdir / "test_state_point.stix"
         dm.serialize(path)
