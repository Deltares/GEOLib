import pytest

from geolib import __version__

from .context import geolib

<<<<<<< HEAD
version = "2.0.0"
=======
version = "2.2.0"
>>>>>>> 0723aa5f


@pytest.mark.systemtest
def test_version():
    assert __version__ == version<|MERGE_RESOLUTION|>--- conflicted
+++ resolved
@@ -4,11 +4,7 @@
 
 from .context import geolib
 
-<<<<<<< HEAD
-version = "2.0.0"
-=======
 version = "2.2.0"
->>>>>>> 0723aa5f
 
 
 @pytest.mark.systemtest
